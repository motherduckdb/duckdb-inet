//===----------------------------------------------------------------------===//
//                         DuckDB
//
// inet_extension.hpp
//
//
//===----------------------------------------------------------------------===//

#pragma once

#include "duckdb.hpp"
#include "duckdb/main/client_context.hpp"

namespace duckdb {

class InetExtension : public Extension {
public:
	void Load(DuckDB &db) override;
	std::string Name() override;
<<<<<<< HEAD

protected:
	ScalarFunctionSet GetEscapeFunctionSet();
	ScalarFunction GetUnescapeFunction();
=======
	std::string Version() const override;
>>>>>>> 6ee07031
};

} // namespace duckdb<|MERGE_RESOLUTION|>--- conflicted
+++ resolved
@@ -17,14 +17,11 @@
 public:
 	void Load(DuckDB &db) override;
 	std::string Name() override;
-<<<<<<< HEAD
+	std::string Version() const override;
 
 protected:
 	ScalarFunctionSet GetEscapeFunctionSet();
 	ScalarFunction GetUnescapeFunction();
-=======
-	std::string Version() const override;
->>>>>>> 6ee07031
 };
 
 } // namespace duckdb